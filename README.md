--- conflicted
+++ resolved
@@ -1,7 +1,5 @@
 # Multi-Document Analysis System
 An AI-powered system for analyzing and querying multiple PDF documents using RAG (Retrieval Augmented Generation) and LangChain agents.
-<<<<<<< HEAD
-=======
 #### Document search capabilities
 
 <img width="960" height="510" alt="Image" src="https://github.com/user-attachments/assets/db8c9446-2505-436e-90a2-4ae1b23b7bdf" />
@@ -9,7 +7,6 @@
 #### Document summarization capabilities
 
 <img width="960" height="508" alt="Image" src="https://github.com/user-attachments/assets/dd3d7041-73f8-4ea8-a505-a0b6b1c3e473" />
->>>>>>> 8e332fd2
 
 ## Setup
 
@@ -49,12 +46,9 @@
 - **Relevancy**: Answer relevance to query
 
 
-<<<<<<< HEAD
-=======
 #### Use LangSmith to trace every step of your LLM workflow
 
 <img width="1908" height="818" alt="Image" src="https://github.com/user-attachments/assets/64acdc45-1152-4449-a487-f130d1364231" />
->>>>>>> 8e332fd2
 
 
 ## Architecture Overview
